// Copyright 2019 Parity Technologies (UK) Ltd.
//
// Permission is hereby granted, free of charge, to any
// person obtaining a copy of this software and associated
// documentation files (the "Software"), to deal in the
// Software without restriction, including without
// limitation the rights to use, copy, modify, merge,
// publish, distribute, sublicense, and/or sell copies of
// the Software, and to permit persons to whom the Software
// is furnished to do so, subject to the following
// conditions:
//
// The above copyright notice and this permission notice
// shall be included in all copies or substantial portions
// of the Software.
//
// THE SOFTWARE IS PROVIDED "AS IS", WITHOUT WARRANTY OF
// ANY KIND, EXPRESS OR IMPLIED, INCLUDING BUT NOT LIMITED
// TO THE WARRANTIES OF MERCHANTABILITY, FITNESS FOR A
// PARTICULAR PURPOSE AND NONINFRINGEMENT. IN NO EVENT
// SHALL THE AUTHORS OR COPYRIGHT HOLDERS BE LIABLE FOR ANY
// CLAIM, DAMAGES OR OTHER LIABILITY, WHETHER IN AN ACTION
// OF CONTRACT, TORT OR OTHERWISE, ARISING FROM, OUT OF OR
// IN CONNECTION WITH THE SOFTWARE OR THE USE OR OTHER
// DEALINGS IN THE SOFTWARE.

use crate::common;

use async_std::net::{TcpStream, ToSocketAddrs};
use async_tls::client::TlsStream;
use futures::prelude::*;
use soketto::connection;
use soketto::handshake::client::{Client as WsRawClient, ServerResponse};
use std::{borrow::Cow, fmt, io, net::SocketAddr, pin::Pin, time::Duration};
use thiserror::Error;

type TlsOrPlain = crate::client::ws::stream::EitherStream<TcpStream, TlsStream<TcpStream>>;

/// Implementation of a raw client for WebSockets requests.
pub struct WsTransportClient {
	/// Sending half of a TCP/IP connection wrapped around a WebSocket encoder.
	sender: connection::Sender<TlsOrPlain>,
	/// Receiving half of a TCP/IP connection wrapped around a WebSocket decoder.
	receiver: connection::Receiver<TlsOrPlain>,
}

/// Builder for a [`WsTransportClient`].
pub struct WsTransportClientBuilder<'a> {
	/// IP address to try to connect to.
	target: SocketAddr,
	/// Host to send during the WS handshake.
	host: Cow<'a, str>,
	/// DNS host name.
	dns_name: Cow<'a, str>,
	/// Stream mode, either plain TCP or TLS.
	mode: Mode,
	/// Url to send during the HTTP handshake.
	url: Cow<'a, str>,
	/// Timeout for the connection.
	timeout: Duration,
	/// `Origin` header to pass during the HTTP handshake. If `None`, no
	/// `Origin` header is passed.
	origin: Option<Cow<'a, str>>,
}

/// Stream mode, either plain TCP or TLS.
#[derive(Clone, Copy, Debug)]
pub enum Mode {
	/// Plain mode (`ws://` URL).
	Plain,
	/// TLS mode (`wss://` URL).
	Tls,
}

/// Error that can happen during the initial handshake.
#[derive(Debug, Error)]
pub enum WsNewError {
	/// Error when opening the TCP socket.
	#[error("Error when opening the TCP socket: {}", 0)]
	Io(io::Error),

	/// Error in the WebSocket handshake.
	#[error("Error in the WebSocket handshake: {}", 0)]
	Handshake(#[source] soketto::handshake::Error),

	/// Invalid DNS name error for TLS
	#[error("Invalid DNS name: {}", 0)]
	InvalidDNSName(#[source] webpki::InvalidDNSNameError),

	/// RawServer rejected our handshake.
	#[error("Server returned an error status code: {}", status_code)]
	Rejected {
		/// HTTP status code that the server returned.
		status_code: u16,
	},

	/// Timeout while trying to connect.
	#[error("Timeout when trying to connect")]
	Timeout,
}

/// Error that can happen during the initial handshake.
#[derive(Debug, Error)]
pub enum WsNewDnsError {
	/// Invalid URL.
	#[error("Invalid url: {}", 0)]
	Url(Cow<'static, str>),

	/// Error when trying to connect.
	///
	/// If multiple IP addresses are attempted, only the last error is returned, similar to how
	/// [`std::net::TcpStream::connect`] behaves.
	#[error("Error when trying to connect: {}", 0)]
	Connect(WsNewError),

	/// Failed to resolve IP addresses for this hostname.
	#[error("Failed to resolve IP addresses for this hostname: {}", 0)]
	ResolutionFailed(io::Error),

	/// Couldn't find any IP address for this hostname.
	#[error("Couldn't find any IP address for this hostname")]
	NoAddressFound,
}

/// Error that can happen during a request.
#[derive(Debug, Error)]
pub enum WsConnectError {
	/// Error while serializing the request.
	// TODO: can that happen?
	#[error("error while serializing the request")]
	Serialization(#[source] serde_json::error::Error),

	/// Error in the WebSocket connection.
	#[error("error in the WebSocket connection")]
	Ws(#[source] soketto::connection::Error),

	/// Failed to parse the JSON returned by the server into a JSON-RPC response.
	#[error("error while parsing the response body")]
	ParseError(#[source] serde_json::error::Error),
}

impl WsTransportClient {
	/// Creates a new [`WsTransportClientBuilder`] containing the given address and hostname.
	pub fn builder<'a>(
		target: SocketAddr,
		host: impl Into<Cow<'a, str>>,
		dns_name: impl Into<Cow<'a, str>>,
		mode: Mode,
	) -> WsTransportClientBuilder<'a> {
		WsTransportClientBuilder {
			target,
			host: host.into(),
			dns_name: dns_name.into(),
			mode,
			url: From::from("/"),
			timeout: Duration::from_secs(10),
			origin: None,
		}
	}

	/// Initializes a new WS client from a URL.
	pub async fn new(target: &str) -> Result<Self, WsNewDnsError> {
		let url = url::Url::parse(target).map_err(|e| WsNewDnsError::Url(format!("Invalid URL: {}", e).into()))?;
		let mode = match url.scheme() {
			"ws" => Mode::Plain,
			"wss" => Mode::Tls,
			_ => return Err(WsNewDnsError::Url("URL scheme not supported, expects 'ws' or 'wss'".into())),
		};
		let host = url.host_str().ok_or(WsNewDnsError::Url("No host in URL".into()))?;
		let target = match url.port_or_known_default() {
			Some(port) => format!("{}:{}", host, port),
			None => host.to_string(),
		};

		let mut error = None;

		for url in target.to_socket_addrs().await.map_err(WsNewDnsError::ResolutionFailed)? {
			match Self::builder(url, &target, host, mode).build().await {
				Ok(ws_raw_client) => return Ok(ws_raw_client),
				Err(err) => error = Some(err),
			}
		}

		if let Some(error) = error {
			Err(WsNewDnsError::Connect(error))
		} else {
			Err(WsNewDnsError::NoAddressFound)
		}
	}
}

// former transport client impl,
impl WsTransportClient {
<<<<<<< HEAD
    /// Sends out out a request. Returns a `Future` that finishes when the request has been
    /// successfully sent.
    pub fn send_request<'a>(
        &'a mut self,
        request: common::Request,
    ) -> Pin<Box<dyn Future<Output = Result<(), WsConnectError>> + Send + 'a>> {
        Box::pin(async move {
            log::debug!("send request: {:?}", request);
            let request = common::to_string(&request).map_err(WsConnectError::Serialization)?;
            self.sender.send_text(request).await?;
            self.sender.flush().await?;
            Ok(())
        })
    }

    /// Returns a `Future` resolving when the server sent us something back.
    pub fn next_response<'a>(
        &'a mut self,
    ) -> Pin<Box<dyn Future<Output = Result<common::Response, WsConnectError>> + Send + 'a>> {
        Box::pin(async move {
            let mut message = Vec::new();
            self.receiver.receive_data(&mut message).await?;
            log::debug!("received response: {:?}", message);
            let response = common::from_slice(&message).map_err(WsConnectError::ParseError)?;
            Ok(response)
        })
    }
=======
	/// Sends out out a request. Returns a `Future` that finishes when the request has been
	/// successfully sent.
	pub fn send_request<'a>(
		&'a mut self,
		request: common::Request,
	) -> Pin<Box<dyn Future<Output = Result<(), WsConnectError>> + Send + 'a>> {
		Box::pin(async move {
			log::debug!("send request: {:?}", request);
			let request = common::to_string(&request).map_err(WsConnectError::Serialization)?;
			self.sender.send_text(request).await?;
			self.sender.flush().await?;
			Ok(())
		})
	}

	/// Returns a `Future` resolving when the server sent us something back.
	pub fn next_response<'a>(
		&'a mut self,
	) -> Pin<Box<dyn Future<Output = Result<common::Response, WsConnectError>> + Send + 'a>> {
		Box::pin(async move {
			let mut message = Vec::new();
			self.receiver.receive_data(&mut message).await?;
			let response = common::from_slice(&message).map_err(WsConnectError::ParseError)?;
			log::debug!("received response: {:?}", response);
			Ok(response)
		})
	}
>>>>>>> 1c86c71a
}

impl fmt::Debug for WsTransportClient {
	fn fmt(&self, f: &mut fmt::Formatter) -> fmt::Result {
		f.debug_tuple("WsTransportClient").finish()
	}
}

impl<'a> WsTransportClientBuilder<'a> {
	/// Sets the URL to pass during the HTTP handshake.
	///
	/// The default URL is `/`.
	pub fn with_url(mut self, url: impl Into<Cow<'a, str>>) -> Self {
		self.url = url.into();
		self
	}

	/// Sets the `Origin` header to pass during the HTTP handshake.
	///
	/// By default, no `Origin` header is sent.
	pub fn with_origin_header(mut self, origin: impl Into<Cow<'a, str>>) -> Self {
		self.origin = Some(origin.into());
		self
	}

	/// Sets the timeout to use when establishing the TCP connection.
	///
	/// The default timeout is 10 seconds.
	// TODO: design decision: should the timeout not be handled by the user?
	pub fn with_timeout(mut self, timeout: Duration) -> Self {
		self.timeout = timeout;
		self
	}

	/// Try establish the connection.
	pub async fn build(self) -> Result<WsTransportClient, WsNewError> {
		// Try establish the TCP connection.
		let tcp_stream = {
			let socket = TcpStream::connect(self.target);
			let timeout = async_std::task::sleep(self.timeout);
			futures::pin_mut!(socket, timeout);
			match future::select(socket, timeout).await {
				future::Either::Left((socket, _)) => match self.mode {
					Mode::Plain => TlsOrPlain::Plain(socket?),
					Mode::Tls => {
						let connector = async_tls::TlsConnector::default();
						let dns_name = webpki::DNSNameRef::try_from_ascii_str(&self.dns_name)?;
						let tls_stream = connector.connect(&dns_name.to_owned(), socket?).await?;
						TlsOrPlain::Tls(tls_stream)
					}
				},
				future::Either::Right((_, _)) => return Err(WsNewError::Timeout),
			}
		};

		// Configure a WebSockets client on top.
		let mut client = WsRawClient::new(tcp_stream, &self.host, &self.url);
		if let Some(origin) = self.origin.as_ref() {
			client.set_origin(origin);
		}

		// Perform the initial handshake.
		match client.handshake().await? {
			ServerResponse::Accepted { .. } => {}
			ServerResponse::Rejected { status_code } | ServerResponse::Redirect { status_code, .. } => {
				// TODO: HTTP redirects also lead here
				return Err(WsNewError::Rejected { status_code });
			}
		}

		// If the handshake succeeded, return.
		let (sender, receiver) = client.into_builder().finish();
		Ok(WsTransportClient { sender, receiver })
	}
}

impl From<io::Error> for WsNewError {
	fn from(err: io::Error) -> WsNewError {
		WsNewError::Io(err)
	}
}

impl From<webpki::InvalidDNSNameError> for WsNewError {
	fn from(err: webpki::InvalidDNSNameError) -> WsNewError {
		WsNewError::InvalidDNSName(err)
	}
}

impl From<soketto::handshake::Error> for WsNewError {
	fn from(err: soketto::handshake::Error) -> WsNewError {
		WsNewError::Handshake(err)
	}
}

impl From<WsNewError> for WsNewDnsError {
	fn from(err: WsNewError) -> WsNewDnsError {
		WsNewDnsError::Connect(err)
	}
}

impl From<soketto::connection::Error> for WsConnectError {
	fn from(err: soketto::connection::Error) -> Self {
		WsConnectError::Ws(err)
	}
}<|MERGE_RESOLUTION|>--- conflicted
+++ resolved
@@ -191,35 +191,6 @@
 
 // former transport client impl,
 impl WsTransportClient {
-<<<<<<< HEAD
-    /// Sends out out a request. Returns a `Future` that finishes when the request has been
-    /// successfully sent.
-    pub fn send_request<'a>(
-        &'a mut self,
-        request: common::Request,
-    ) -> Pin<Box<dyn Future<Output = Result<(), WsConnectError>> + Send + 'a>> {
-        Box::pin(async move {
-            log::debug!("send request: {:?}", request);
-            let request = common::to_string(&request).map_err(WsConnectError::Serialization)?;
-            self.sender.send_text(request).await?;
-            self.sender.flush().await?;
-            Ok(())
-        })
-    }
-
-    /// Returns a `Future` resolving when the server sent us something back.
-    pub fn next_response<'a>(
-        &'a mut self,
-    ) -> Pin<Box<dyn Future<Output = Result<common::Response, WsConnectError>> + Send + 'a>> {
-        Box::pin(async move {
-            let mut message = Vec::new();
-            self.receiver.receive_data(&mut message).await?;
-            log::debug!("received response: {:?}", message);
-            let response = common::from_slice(&message).map_err(WsConnectError::ParseError)?;
-            Ok(response)
-        })
-    }
-=======
 	/// Sends out out a request. Returns a `Future` that finishes when the request has been
 	/// successfully sent.
 	pub fn send_request<'a>(
@@ -242,12 +213,11 @@
 		Box::pin(async move {
 			let mut message = Vec::new();
 			self.receiver.receive_data(&mut message).await?;
+			log::debug!("received response: {:?}", message);
 			let response = common::from_slice(&message).map_err(WsConnectError::ParseError)?;
-			log::debug!("received response: {:?}", response);
 			Ok(response)
 		})
 	}
->>>>>>> 1c86c71a
 }
 
 impl fmt::Debug for WsTransportClient {
