--- conflicted
+++ resolved
@@ -70,10 +70,9 @@
 		String::from_utf8(data).map_err(Into::into)
 	}
 
-<<<<<<< HEAD
-    pub async fn close(&mut self) -> Result<(), Error> {
-        self.tx.close().await.map_err(Into::into)
-    }
+	pub async fn close(&mut self) -> Result<(), Error> {
+		self.tx.close().await.map_err(Into::into)
+	}
 }
 
 #[derive(Debug, Clone)]
@@ -239,9 +238,4 @@
             exit = next_exit => break,
         }
     }
-=======
-	pub async fn close(&mut self) -> Result<(), Error> {
-		self.tx.close().await.map_err(Into::into)
-	}
->>>>>>> 1c86c71a
 }